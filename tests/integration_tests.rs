--- conflicted
+++ resolved
@@ -632,7 +632,6 @@
 
 #[tokio::test]
 #[serial]
-<<<<<<< HEAD
 async fn get_for_update() -> Result<()> {
     clear_tikv().await;
     let client = TransactionClient::new_with_config(pd_addrs(), Default::default()).await?;
@@ -667,7 +666,8 @@
     Ok(())
 }
 
-=======
+#[tokio::test]
+#[serial]
 async fn pessimistic_heartbeat() -> Result<()> {
     clear_tikv().await;
 
@@ -705,7 +705,6 @@
 
     Ok(())
 }
->>>>>>> 486a4b2e
 // helper function
 async fn get_u32(client: &RawClient, key: Vec<u8>) -> Result<u32> {
     let x = client.get(key).await?.unwrap();
