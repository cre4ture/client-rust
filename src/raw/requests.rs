--- conflicted
+++ resolved
@@ -3,11 +3,7 @@
 use crate::{
     kv_client::{KvClient, RpcFnType, Store},
     pd::PdClient,
-<<<<<<< HEAD
-=======
-    raw::ColumnFamily,
     request::KvRequest,
->>>>>>> d923d6c2
     BoundRange, Error, Key, KvPair, Result, Value,
 };
 
@@ -19,16 +15,7 @@
 use std::mem;
 use std::sync::Arc;
 
-<<<<<<< HEAD
 impl KvRequest for kvrpcpb::RawGetRequest {
-=======
-pub struct RawGet {
-    pub key: Key,
-    pub cf: Option<ColumnFamily>,
-}
-
-impl KvRequest for RawGet {
->>>>>>> d923d6c2
     type Result = Option<Value>;
     type RpcResponse = kvrpcpb::RawGetResponse;
     type KeyData = Key;
@@ -74,16 +61,7 @@
     }
 }
 
-<<<<<<< HEAD
 impl KvRequest for kvrpcpb::RawBatchGetRequest {
-=======
-pub struct RawBatchGet {
-    pub keys: Vec<Key>,
-    pub cf: Option<ColumnFamily>,
-}
-
-impl KvRequest for RawBatchGet {
->>>>>>> d923d6c2
     type Result = Vec<KvPair>;
     type RpcResponse = kvrpcpb::RawBatchGetResponse;
     type KeyData = Vec<Key>;
@@ -127,37 +105,7 @@
     }
 }
 
-<<<<<<< HEAD
 impl KvRequest for kvrpcpb::RawPutRequest {
-=======
-pub struct RawPut {
-    pub key: Key,
-    pub value: Value,
-    pub cf: Option<ColumnFamily>,
-}
-
-impl RawPut {
-    pub fn new(
-        key: impl Into<Key>,
-        value: impl Into<Value>,
-        cf: &Option<ColumnFamily>,
-    ) -> Result<RawPut> {
-        let value = value.into();
-        if value.is_empty() {
-            return Err(Error::empty_value());
-        }
-
-        let key = key.into();
-        Ok(RawPut {
-            key,
-            value,
-            cf: cf.clone(),
-        })
-    }
-}
-
-impl KvRequest for RawPut {
->>>>>>> d923d6c2
     type Result = ();
     type RpcResponse = kvrpcpb::RawPutResponse;
     type KeyData = KvPair;
@@ -199,33 +147,7 @@
     }
 }
 
-<<<<<<< HEAD
 impl KvRequest for kvrpcpb::RawBatchPutRequest {
-=======
-pub struct RawBatchPut {
-    pub pairs: Vec<KvPair>,
-    pub cf: Option<ColumnFamily>,
-}
-
-impl RawBatchPut {
-    pub fn new(
-        pairs: impl IntoIterator<Item = impl Into<KvPair>>,
-        cf: &Option<ColumnFamily>,
-    ) -> Result<RawBatchPut> {
-        let pairs: Vec<KvPair> = pairs.into_iter().map(Into::into).collect();
-        if pairs.iter().any(|pair| pair.value().is_empty()) {
-            return Err(Error::empty_value());
-        }
-
-        Ok(RawBatchPut {
-            pairs,
-            cf: cf.clone(),
-        })
-    }
-}
-
-impl KvRequest for RawBatchPut {
->>>>>>> d923d6c2
     type Result = ();
     type RpcResponse = kvrpcpb::RawBatchPutResponse;
     type KeyData = Vec<KvPair>;
@@ -267,16 +189,7 @@
     }
 }
 
-<<<<<<< HEAD
 impl KvRequest for kvrpcpb::RawDeleteRequest {
-=======
-pub struct RawDelete {
-    pub key: Key,
-    pub cf: Option<ColumnFamily>,
-}
-
-impl KvRequest for RawDelete {
->>>>>>> d923d6c2
     type Result = ();
     type RpcResponse = kvrpcpb::RawDeleteResponse;
     type KeyData = Key;
@@ -315,16 +228,7 @@
     }
 }
 
-<<<<<<< HEAD
 impl KvRequest for kvrpcpb::RawBatchDeleteRequest {
-=======
-pub struct RawBatchDelete {
-    pub keys: Vec<Key>,
-    pub cf: Option<ColumnFamily>,
-}
-
-impl KvRequest for RawBatchDelete {
->>>>>>> d923d6c2
     type Result = ();
     type RpcResponse = kvrpcpb::RawBatchDeleteResponse;
     type KeyData = Vec<Key>;
@@ -366,16 +270,7 @@
     }
 }
 
-<<<<<<< HEAD
 impl KvRequest for kvrpcpb::RawDeleteRangeRequest {
-=======
-pub struct RawDeleteRange {
-    pub range: BoundRange,
-    pub cf: Option<ColumnFamily>,
-}
-
-impl KvRequest for RawDeleteRange {
->>>>>>> d923d6c2
     type Result = ();
     type RpcResponse = kvrpcpb::RawDeleteRangeResponse;
     type KeyData = (Key, Key);
@@ -425,20 +320,7 @@
     }
 }
 
-<<<<<<< HEAD
 impl KvRequest for kvrpcpb::RawScanRequest {
-=======
-pub struct RawScan {
-    pub range: BoundRange,
-    // TODO this limit is currently treated as a per-region limit, not a total
-    // limit.
-    pub limit: u32,
-    pub key_only: bool,
-    pub cf: Option<ColumnFamily>,
-}
-
-impl KvRequest for RawScan {
->>>>>>> d923d6c2
     type Result = Vec<KvPair>;
     type RpcResponse = kvrpcpb::RawScanResponse;
     type KeyData = (Key, Key);
@@ -489,18 +371,7 @@
     }
 }
 
-<<<<<<< HEAD
 impl KvRequest for kvrpcpb::RawBatchScanRequest {
-=======
-pub struct RawBatchScan {
-    pub ranges: Vec<BoundRange>,
-    pub each_limit: u32,
-    pub key_only: bool,
-    pub cf: Option<ColumnFamily>,
-}
-
-impl KvRequest for RawBatchScan {
->>>>>>> d923d6c2
     type Result = Vec<KvPair>;
     type RpcResponse = kvrpcpb::RawBatchScanResponse;
     type KeyData = Vec<BoundRange>;
@@ -547,13 +418,8 @@
     use grpcio::CallOption;
     use kvproto::kvrpcpb;
 
-<<<<<<< HEAD
-    impl MockDispatch for kvrpcpb::RawScanRequest {
-        fn mock_dispatch(
-=======
-    impl DispatchHook for RawScan {
+    impl DispatchHook for kvrpcpb::RawScanRequest {
         fn dispatch_hook(
->>>>>>> d923d6c2
             &self,
             request: &Self,
             _opt: CallOption,
